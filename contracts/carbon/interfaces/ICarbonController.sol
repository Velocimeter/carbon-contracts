--- conflicted
+++ resolved
@@ -168,13 +168,10 @@
 
     /**
      * @dev transfers the accumulated fees to the specified recipient
-<<<<<<< HEAD
      *
      * notes:
      * `amount` is capped to the available amount
      * returns the amount withdrawn
-=======
->>>>>>> 6c5a014f
      */
     function withdrawFees(Token token, uint256 amount, address recipient) external returns (uint256);
 }