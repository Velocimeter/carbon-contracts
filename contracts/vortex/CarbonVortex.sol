--- conflicted
+++ resolved
@@ -462,19 +462,7 @@
             if (token == _targetToken) {
                 // if _finalTargetToken is not set, directly transfer the fees to the transfer address
                 if (Token.unwrap(_finalTargetToken) == address(0)) {
-<<<<<<< HEAD
                     _transferProceeds(_targetToken, feeAmount);
-=======
-                    // safe due to nonReentrant modifier (forwards all gas fees in case of the native token)
-                    _targetToken.unsafeTransfer(_tank, feeAmount / 2);
-
-                    uint256 halfAmount = feeAmount - (feeAmount / 2);
-
-                    // safe due to nonReentrant modifier (forwards all gas fees in case of the native token)
-                    _targetToken.unsafeTransfer(_transferAddress, halfAmount);
-                    // increment totalCollected amount
-                    _totalCollected += feeAmount;
->>>>>>> 5d58633b
                 } else if (
                     !_tradingEnabled(token) ||
                     _amountAvailableForTrading(token) < _minTokenSaleAmounts[token] ||
@@ -703,20 +691,7 @@
 
         // if no final target token is defined, transfer the target token to `transferAddress`
         if (Token.unwrap(_finalTargetToken) == address(0)) {
-<<<<<<< HEAD
             _transferProceeds(_targetToken, sourceAmount);
-=======
-            // safe due to nonreenrant modifier (forwards all available gas if token is native)
-            _targetToken.unsafeTransfer(_tank, sourceAmount / 2);
-
-            uint128 halfAmount = sourceAmount - (sourceAmount / 2);
-
-            // safe due to nonreenrant modifier (forwards all available gas if token is native)
-            _targetToken.unsafeTransfer(_transferAddress, halfAmount);
-
-            // increment total collected in `transferAddress`
-            _totalCollected += sourceAmount;
->>>>>>> 5d58633b
         }
 
         // if remaining balance is below the min token sale amount, reset the auction
@@ -756,32 +731,8 @@
             revert UnnecessaryNativeTokenReceived();
         }
         // check enough final target token (if final target token is native) has been sent for the trade
-<<<<<<< HEAD
         if (_finalTargetToken == NATIVE_TOKEN && msg.value < sourceAmount) {
             revert InsufficientNativeTokenSent();
-=======
-        if (_finalTargetToken == NATIVE_TOKEN) {
-            if (msg.value < sourceAmount) {
-                revert InsufficientNativeTokenSent();
-            }
-            payable(_tank).sendValue(sourceAmount / 2);
-
-            uint128 halfAmount = sourceAmount - (sourceAmount / 2);
-
-            payable(_transferAddress).sendValue(halfAmount);
-        } else {
-            // revert if unnecessary native token is received
-            if (msg.value > 0) {
-                revert UnnecessaryNativeTokenReceived();
-            }
-            // transfer the tokens from the user to the _tank
-            _finalTargetToken.safeTransferFrom(msg.sender, _tank, sourceAmount / 2);
-
-            uint128 halfAmount = sourceAmount - (sourceAmount / 2);
-
-            // transfer the tokens from the user to the _transferAddress
-            _finalTargetToken.safeTransferFrom(msg.sender, _transferAddress, halfAmount);
->>>>>>> 5d58633b
         }
         _finalTargetToken.safeTransferFrom(msg.sender, address(this), sourceAmount);
         // transfer the _targetToken to the user
@@ -1111,12 +1062,22 @@
     function _transferProceeds(Token token, uint256 amount) private {
         // increment totalCollected amount
         _totalCollected += amount;
+
+        // if tank address is 0, proceeds stay in the vortex
+        if (_tank == address(0)) {
+            return;
+        }
+        // safe due to nonReentrant modifier (forwards all available gas in case of ETH)
+        token.unsafeTransfer(_tank, amount / 2);
+        
+        uint256 halfAmount = amount - (amount / 2);
+
         // if transfer address is 0, proceeds stay in the vortex
         if (_transferAddress == address(0)) {
             return;
         }
         // safe due to nonReentrant modifier (forwards all available gas in case of ETH)
-        token.unsafeTransfer(_transferAddress, amount);
+        token.unsafeTransfer(_transferAddress, halfAmount);
     }
 
     function uncheckedInc(uint256 i) private pure returns (uint256 j) {
