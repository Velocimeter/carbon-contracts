// SPDX-License-Identifier: SEE LICENSE IN LICENSE
pragma solidity 0.8.19;

import { OwnableUpgradeable } from "@openzeppelin/contracts-upgradeable/access/OwnableUpgradeable.sol";
import { ReentrancyGuardUpgradeable } from "@openzeppelin/contracts-upgradeable/security/ReentrancyGuardUpgradeable.sol";
import { Address } from "@openzeppelin/contracts/utils/Address.sol";
import { SafeCast } from "@openzeppelin/contracts/utils/math/SafeCast.sol";
import { Math } from "@openzeppelin/contracts/utils/math/Math.sol";

import { ICarbonVortex } from "./interfaces/ICarbonVortex.sol";
import { IVersioned } from "../utility/interfaces/IVersioned.sol";
import { IVault } from "../utility/interfaces/IVault.sol";
import { ICarbonController } from "../carbon/interfaces/ICarbonController.sol";
import { Upgradeable } from "../utility/Upgradeable.sol";
import { Token, NATIVE_TOKEN } from "../token/Token.sol";
import { Utils } from "../utility/Utils.sol";
import { MathEx } from "../utility/MathEx.sol";
import { ExpDecayMath } from "../utility/ExpDecayMath.sol";
import { PPM_RESOLUTION, MAX_GAP } from "../utility/Constants.sol";

/**
 * @notice CarbonVortex contract
 *
 * @dev
 *
 * collects fees and allows users to trade tokens in a dutch auction style
 * configurable parameters include the target token, final target token and the halflife
 * auctions are initiated by calling the execute function
 * all auctions start with an initial price of 2^128 - 1
 * half-life parameter sets the price decay rate -
 * - this is the time in seconds it takes for the price to halve
 * - this parameter can be configured so that tokens reach the market rate faster or slower
 * target token is the token to which all other tokens are traded to (can be native token for example)
 * final target token is an additional token to which the target token is traded to (optional)
 * transferAddress is the address to which all target / final target tokens are sent to
 */
contract CarbonVortex is ICarbonVortex, Upgradeable, ReentrancyGuardUpgradeable, OwnableUpgradeable, Utils {
    using Address for address payable;
    using SafeCast for uint256;

    uint128 private constant INITIAL_PRICE_SOURCE_AMOUNT = type(uint128).max;
    uint128 private constant INITIAL_PRICE_TARGET_AMOUNT = 1e12;

    // addresses for token withdrawal
    ICarbonController private immutable _carbonController;
    IVault private immutable _vault;

<<<<<<< HEAD
    address payable private _tank;

    // address for token collection - collects all swapped target/final target tokens
    address payable private immutable _transferAddress;

=======
>>>>>>> 203571a5
    // first token for swapping
    Token private immutable _targetToken;
    // second (optional) token for swapping
    Token private immutable _finalTargetToken;

    // total target (if no finalTarget token is defined) / finalTarget tokens collected in transferAddress
    uint256 private _totalCollected;

    // rewards ppm (points per million) - used to calculate rewards for the caller
    uint32 private _rewardsPPM;

    // price reset multiplier - used to reset the price after a trade in special cases
    uint32 private _priceResetMultiplier;

    // min token sale amount multiplier - used to reset the price after execute in special cases
    uint32 private _minTokenSaleAmountMultiplier;

    // time until the price gets halved for the target token during a trade
    uint32 private _targetTokenPriceDecayHalfLife;

    // time until the price gets halved for the target token on price reset during a trade
    uint32 private _targetTokenPriceDecayHalfLifeOnReset;

    // time until the price gets halved for all tokens when auction is initialized
    uint32 private _priceDecayHalfLife;

    // token to pair disabled mapping (disabled pairs aren't tradeable)
    mapping(Token token => bool pairDisabled) private _disabledPairs;

    // token to trading start time mapping
    mapping(Token token => uint32 tradingStartTime) private _tradingStartTimes;

    // token to initial price mapping
    mapping(Token token => Price initialPrice) private _initialPrice;

    // min token sale amounts - resets the token price if below this amount after a call to execute
    // resets the current sale amount if below this amount after a trade (for target token)
    mapping(Token token => uint128 _minTokenSaleAmount) private _minTokenSaleAmounts;

    // initial and current target token sale amount - for targetToken->finalTargetToken trades
    SaleAmount private _targetTokenSaleAmount;

    // address for token collection - collects all swapped target/final target tokens
    address payable private _transferAddress;

    // upgrade forward-compatibility storage gap
    uint256[MAX_GAP - 8] private __gap;

    /**
     * @dev used to set immutable state variables
     */
    constructor(
        ICarbonController carbonController,
        IVault vault,
        Token targetTokenInit,
        Token finalTargetTokenInit
    ) validAddress(Token.unwrap(targetTokenInit)) {
        _carbonController = carbonController;
        _vault = vault;

        _targetToken = targetTokenInit;
        _finalTargetToken = finalTargetTokenInit;
        _disableInitializers();
    }

    /**
     * @dev fully initializes the contract and its parents
     */
    function initialize(address payable transferAddressInit) public initializer {
        __CarbonVortex_init(transferAddressInit);
    }

    // solhint-disable func-name-mixedcase

    /**
     * @dev initializes the contract and its parents
     */
    function __CarbonVortex_init(address payable transferAddressInit) internal onlyInitializing {
        __Upgradeable_init();
        __ReentrancyGuard_init();
        __Ownable_init();

        __CarbonVortex_init_unchained(transferAddressInit);
    }

    /**
     * @dev performs contract-specific initialization
     */
    function __CarbonVortex_init_unchained(address payable transferAddressInit) internal onlyInitializing {
        // set rewards PPM to 1000
        _setRewardsPPM(1000);
        // set price reset multiplier to 2x
        _setPriceResetMultiplier(2);
        // set min token sale amount multiplier to 4x
        _setMinTokenSaleAmountMultiplier(4);
        // set price decay half-life to 12 hours
        _setPriceDecayHalfLife(12 hours);
        // set target token price decay half-life to 12 hours
        _setTargetTokenPriceDecayHalfLife(12 hours);
        // set target token price decay half-life to 10 days
        _setTargetTokenPriceDecayHalfLifeOnReset(10 days);
        // set initial target token sale amount to 100 eth
        _setMaxTargetTokenSaleAmount(uint128(100) * uint128(10) ** _targetToken.decimals());
        // set min target token sale amount to 10 eth
        _setMinTokenSaleAmount(_targetToken, uint128(10) * uint128(10) ** _targetToken.decimals());
        // set transfer address
        _setTransferAddress(transferAddressInit);
    }

    /**
     * @notice authorize the contract to receive the native token
     */
    receive() external payable {}

    /**
     * @dev perform various validations for the token array
     */
    modifier validateTokens(Token[] calldata tokens) {
        _validateTokens(tokens);
        _;
    }

    /**
     * @dev validate token
     */
    modifier validToken(Token token) {
        _validToken(token);
        _;
    }

    /**
     * @inheritdoc Upgradeable
     */
    function version() public pure override(IVersioned, Upgradeable) returns (uint16) {
        return 4;
    }

    /**
     * @notice sets the rewards ppm
     *
     * requirements:
     *
     * - the caller must be the admin of the contract
     */
    function setRewardsPPM(uint32 newRewardsPPM) external onlyAdmin validFee(newRewardsPPM) {
        _setRewardsPPM(newRewardsPPM);
    }

    /**
     * @notice sets the price reset multiplier
     *
     * requirements:
     *
     * - the caller must be the admin of the contract
     */
    function setPriceResetMultiplier(
        uint32 newPriceResetMultiplier
    ) external onlyAdmin greaterThanZero(newPriceResetMultiplier) {
        _setPriceResetMultiplier(newPriceResetMultiplier);
    }

    /**
     * @notice sets the minimum token sale amount multiplier
     *
     * Requirements:
     *
     * - The caller must be the admin of the contract.
     */
    function setMinTokenSaleAmountMultiplier(
        uint32 newMinTokenSaleAmountMultiplier
    ) external onlyAdmin greaterThanZero(newMinTokenSaleAmountMultiplier) {
        _setMinTokenSaleAmountMultiplier(newMinTokenSaleAmountMultiplier);
    }

    /**
     * @notice sets the price decay half-life for all tokens except target
     *
     * requirements:
     *
     * - the caller must be the admin of the contract
     */
    function setPriceDecayHalfLife(
        uint32 newPriceDecayHalfLife
    ) external onlyAdmin greaterThanZero(newPriceDecayHalfLife) {
        _setPriceDecayHalfLife(newPriceDecayHalfLife);
    }

    /**
     * @notice sets the price decay half-life for the target token
     *
     * requirements:
     *
     * - the caller must be the admin of the contract
     */
    function setTargetTokenPriceDecayHalfLife(
        uint32 newPriceDecayHalfLife
    ) external onlyAdmin greaterThanZero(newPriceDecayHalfLife) {
        _setTargetTokenPriceDecayHalfLife(newPriceDecayHalfLife);
    }

    /**
     * @notice sets the price decay half-life for the target token on reset
     *
     * Requirements:
     *
     * - The caller must be the admin of the contract.
     */
    function setTargetTokenPriceDecayHalfLifeOnReset(
        uint32 newPriceDecayHalfLife
    ) external onlyAdmin greaterThanZero(newPriceDecayHalfLife) {
        _setTargetTokenPriceDecayHalfLifeOnReset(newPriceDecayHalfLife);
    }

    /**
     * @notice sets the max (or initial) target token sale amount
     *
     * requirements:
     *
     * - the caller must be the admin of the contract
     */
    function setMaxTargetTokenSaleAmount(
        uint128 newMaxTargetTokenSaleAmount
    ) external onlyAdmin greaterThanZero(newMaxTargetTokenSaleAmount) {
        _setMaxTargetTokenSaleAmount(newMaxTargetTokenSaleAmount);
    }

    /**
     * @notice sets the min target token sale amount
     *
     * requirements:
     *
     * - the caller must be the admin of the contract
     */
    function setMinTargetTokenSaleAmount(
        uint128 newMinTargetTokenSaleAmount
    ) external onlyAdmin greaterThanZero(newMinTargetTokenSaleAmount) {
        _setMinTokenSaleAmount(_targetToken, newMinTargetTokenSaleAmount);
    }

    /**
     * @notice sets if trading is enabled or disabled for a token
     *
     * requirements:
     *
     * - the caller must be the admin of the contract
     */
    function disablePair(Token token, bool disabled) external onlyAdmin {
        _setPairDisabled(token, disabled);
    }

    /**
     * @notice sets the transfer address
     *
     * requirements:
     *
     * - the caller must be the current admin of the contract
     */
    function setTransferAddress(address newTransferAddress) external onlyAdmin {
        _setTransferAddress(newTransferAddress);
    }

    /**
     * @dev withdraws funds held by the contract and sends them to an account
     *
     * requirements:
     *
     * - the caller must be the admin of the contract
     */
    function withdrawFunds(
        Token[] calldata tokens,
        address payable target,
        uint256[] calldata amounts
    ) external validAddress(target) validateTokens(tokens) nonReentrant onlyAdmin {
        uint256 len = tokens.length;
        if (len != amounts.length) {
            revert InvalidAmountLength();
        }
        for (uint256 i = 0; i < len; i = uncheckedInc(i)) {
            // safe due to nonReentrant modifier (forwards all available gas in case of ETH)
            tokens[i].unsafeTransfer(target, amounts[i]);
        }

        emit FundsWithdrawn({ tokens: tokens, caller: msg.sender, target: target, amounts: amounts });
    }

    /**
     * @inheritdoc ICarbonVortex
     */
    function rewardsPPM() external view returns (uint32) {
        return _rewardsPPM;
    }

    /**
     * @inheritdoc ICarbonVortex
     */
    function totalCollected() external view returns (uint256) {
        return _totalCollected;
    }

    /**
     * @inheritdoc ICarbonVortex
     */
    function targetToken() external view returns (Token) {
        return _targetToken;
    }

    /**
     * @inheritdoc ICarbonVortex
     */
    function finalTargetToken() external view returns (Token) {
        return _finalTargetToken;
    }

    /**
     * @inheritdoc ICarbonVortex
     */
    function transferAddress() external view returns (address) {
        return _transferAddress;
    }

    /**
     * @inheritdoc ICarbonVortex
     */
    function availableTokens(Token token) external view returns (uint256) {
        uint256 totalFees = 0;
        if (address(_carbonController) != address(0)) {
            totalFees += _carbonController.accumulatedFees(token);
        }
        if (address(_vault) != address(0)) {
            totalFees += token.balanceOf(address(_vault));
        }
        return totalFees + token.balanceOf(address(this));
    }

    /**
     * @inheritdoc ICarbonVortex
     */
    function tank() external view returns (address) {
        return _tank;
    }

    /**
     * @inheritdoc ICarbonVortex
     */
    function setTank(address newTank) external onlyOwner validAddress(newTank) {
        address prevTank = _tank;
        if (prevTank == newTank) {
            return;
        }

        _tank = newTank;
        emit TankSet({ prevTank: prevTank, newTank: newTank });
    }

    /**
     * @inheritdoc ICarbonVortex
     */
    function execute(Token[] calldata tokens) external nonReentrant validateTokens(tokens) {
        uint256 len = tokens.length;

        // allocate array for the fee amounts for the tokens
        uint256[] memory feeAmounts = new uint256[](len);
        // allocate array for the reward amounts for caller
        uint256[] memory rewardAmounts = new uint256[](len);
        // cache rewardsPPM to save gas
        uint256 rewardsPPMValue = _rewardsPPM;

        // cache address checks to save gas
        bool carbonControllerIsNotZero = address(_carbonController) != address(0);
        bool vaultIsNotZero = address(_vault) != address(0);

        // withdraw fees from carbon vault
        for (uint256 i = 0; i < len; i = uncheckedInc(i)) {
            Token token = tokens[i];
            // withdraw token fees
            uint256 totalFeeAmount = 0;
            if (carbonControllerIsNotZero) {
                totalFeeAmount += _carbonController.withdrawFees(token, type(uint256).max, address(this));
            }
            if (vaultIsNotZero) {
                // get vault token balance
                uint256 vaultBalance = token.balanceOf(address(_vault));
                // withdraw vault token balance
                _vault.withdrawFunds(token, payable(address(this)), vaultBalance);
                totalFeeAmount += vaultBalance;
            }
            feeAmounts[i] = totalFeeAmount;

            // get reward amount for token
            rewardAmounts[i] = MathEx.mulDivF(totalFeeAmount, rewardsPPMValue, PPM_RESOLUTION);
        }

        // go through all tokens and start / reset dutch auction if necessary
        for (uint256 i = 0; i < len; i = uncheckedInc(i)) {
            Token token = tokens[i];
            uint256 totalFeeAmount = feeAmounts[i];
            // get fee and reward amounts
            uint256 rewardAmount = rewardAmounts[i];
            uint256 feeAmount = totalFeeAmount - rewardAmount;
            // skip token if no fees have accumulated or token pair is disabled
            if (totalFeeAmount == 0 || _disabledPairs[token]) {
                continue;
            }
            // transfer proceeds to the transfer address for the final target token
            if (token == _finalTargetToken) {
                _transferProceeds(token, feeAmount);
                continue;
            }

            if (token == _targetToken) {
                // if _finalTargetToken is not set, directly transfer the fees to the transfer address
                if (Token.unwrap(_finalTargetToken) == address(0)) {
                    _transferProceeds(_targetToken, feeAmount);
                } else if (
                    !_tradingEnabled(token) ||
                    _amountAvailableForTrading(token) < _minTokenSaleAmounts[token] ||
                    _auctionPriceIsBelowMinimum(token)
                ) {
                    // reset trading for target token
                    _resetTradingTarget(rewardAmount);
                }
            } else {
                uint128 tradingAmount = _amountAvailableForTrading(token);
                if (
                    !_tradingEnabled(token) ||
                    tradingAmount - feeAmount < _minTokenSaleAmounts[token] ||
                    tradingAmount > _minTokenSaleAmountMultiplier * _minTokenSaleAmounts[token] ||
                    _auctionPriceIsBelowMinimum(token)
                ) {
                    // reset trading for token
                    _resetTrading(token, rewardAmount);
                }
            }
        }

        // allocate rewards to caller
        _allocateRewards(msg.sender, tokens, rewardAmounts);
    }

    /**
     * @dev resets dutch auction for target token -> TKN trades and set the initial price to max possible
     */
    function _resetTrading(Token token, uint256 rewardAmount) private {
        // reset the auction with the initial price
        Price memory price = _resetAuction(token);
        // set min token sale amount
        _setMinTokenSaleAmount(token, (token.balanceOf(address(this)) - rewardAmount).toUint128() / 2);
        emit TradingReset({ token: token, price: price });
    }

    /**
     * @dev resets dutch auction for finalTargetToken->targetToken trades and set the initial price to max possible
     */
    function _resetTradingTarget(uint256 rewardAmount) private {
        // reset the auction with the initial price
        Price memory price = _resetAuction(_targetToken);
        // reset the current target token sale amount
        _targetTokenSaleAmount.current = Math
            .min(_targetToken.balanceOf(address(this)) - rewardAmount, _targetTokenSaleAmount.initial)
            .toUint128();
        // set price decay halflife to the current price decay halflife
        _setTargetTokenPriceDecayHalfLife(_priceDecayHalfLife);
        // emit trading reset event
        emit TradingReset({ token: _targetToken, price: price });
    }

    /**
     * @inheritdoc ICarbonVortex
     */
    function priceResetMultiplier() external view returns (uint32) {
        return _priceResetMultiplier;
    }

    /**
     * @inheritdoc ICarbonVortex
     */
    function minTokenSaleAmountMultiplier() external view returns (uint32) {
        return _minTokenSaleAmountMultiplier;
    }

    /**
     * @inheritdoc ICarbonVortex
     */
    function priceDecayHalfLife() external view returns (uint32) {
        return _priceDecayHalfLife;
    }

    /**
     * @inheritdoc ICarbonVortex
     */
    function targetTokenPriceDecayHalfLife() external view returns (uint32) {
        return _targetTokenPriceDecayHalfLife;
    }

    /**
     * @inheritdoc ICarbonVortex
     */
    function targetTokenPriceDecayHalfLifeOnReset() external view returns (uint32) {
        return _targetTokenPriceDecayHalfLifeOnReset;
    }

    /**
     * @inheritdoc ICarbonVortex
     */
    function targetTokenSaleAmount() external view returns (SaleAmount memory) {
        return _targetTokenSaleAmount;
    }

    /**
     * @inheritdoc ICarbonVortex
     */
    function minTokenSaleAmount(Token token) external view returns (uint128) {
        return _minTokenSaleAmounts[token];
    }

    /**
     * @inheritdoc ICarbonVortex
     */
    function minTargetTokenSaleAmount() external view returns (uint128) {
        return _minTokenSaleAmounts[_targetToken];
    }

    /**
     * @inheritdoc ICarbonVortex
     */
    function pairDisabled(Token token) external view returns (bool) {
        return _disabledPairs[token];
    }

    /**
     * @inheritdoc ICarbonVortex
     */
    function tradingEnabled(Token token) external view returns (bool) {
        return _tradingEnabled(token);
    }

    /**
     * @inheritdoc ICarbonVortex
     */
    function amountAvailableForTrading(Token token) external view returns (uint128) {
        return _amountAvailableForTrading(token);
    }

    /**
     * @inheritdoc ICarbonVortex
     */
    function expectedTradeReturn(Token token, uint128 sourceAmount) external view validToken(token) returns (uint128) {
        Price memory currentPrice = tokenPrice(token);
        // revert if price is not valid
        _validPrice(currentPrice);
        // calculate the target amount based on the current price and token
        uint128 targetAmount = MathEx
            .mulDivF(currentPrice.targetAmount, sourceAmount, currentPrice.sourceAmount)
            .toUint128();
        // revert if not enough amount available for trade
        if (targetAmount > _amountAvailableForTrading(token)) {
            revert InsufficientAmountForTrading();
        }
        return targetAmount;
    }

    /**
     * @inheritdoc ICarbonVortex
     */
    function expectedTradeInput(Token token, uint128 targetAmount) public view validToken(token) returns (uint128) {
        // revert if not enough amount available for trade
        if (targetAmount > _amountAvailableForTrading(token)) {
            revert InsufficientAmountForTrading();
        }
        Price memory currentPrice = tokenPrice(token);
        // revert if current price is not valid
        _validPrice(currentPrice);
        // calculate the trade input based on the current price
        return MathEx.mulDivC(currentPrice.sourceAmount, targetAmount, currentPrice.targetAmount).toUint128();
    }

    /**
     * @inheritdoc ICarbonVortex
     */
    function tokenPrice(Token token) public view returns (Price memory) {
        // cache trading start time to save gas
        uint32 tradingStartTime = _tradingStartTimes[token];
        // revert if trading hasn't been enabled for a token
        if (tradingStartTime == 0) {
            revert TradingDisabled();
        }
        // get time elapsed since trading was enabled
        uint32 timeElapsed = uint32(block.timestamp) - tradingStartTime;
        // get initial price as set by resetTrading
        Price memory price = _initialPrice[token];
        // get the halflife for the token
        uint32 currentPriceDecayHalfLife = token == _targetToken ? _targetTokenPriceDecayHalfLife : _priceDecayHalfLife;
        // get the current price by adjusting the amount with the exp decay formula
        price.sourceAmount = ExpDecayMath
            .calcExpDecay(price.sourceAmount, timeElapsed, currentPriceDecayHalfLife)
            .toUint128();
        // return the price
        return price;
    }

    /**
     * @inheritdoc ICarbonVortex
     */
    function trade(
        Token token,
        uint128 targetAmount,
        uint128 maxInput
    ) external payable nonReentrant validToken(token) greaterThanZero(targetAmount) {
        uint128 sourceAmount;
        if (token == _targetToken) {
            sourceAmount = _sellTargetForFinalTarget(targetAmount, maxInput);
        } else {
            sourceAmount = _sellTokenForTargetToken(token, targetAmount, maxInput);
        }
        emit TokenTraded({ caller: msg.sender, token: token, sourceAmount: sourceAmount, targetAmount: targetAmount });
    }

    function _sellTokenForTargetToken(Token token, uint128 targetAmount, uint128 maxInput) private returns (uint128) {
        uint128 sourceAmount = expectedTradeInput(token, targetAmount);
        // revert if trade requires 0 target token
        if (sourceAmount == 0) {
            revert InvalidTrade();
        }
        // revert if trade requires more than maxInput
        if (sourceAmount > maxInput) {
            revert GreaterThanMaxInput();
        }
        // revert if unnecessary native token is received
        if (_targetToken != NATIVE_TOKEN && msg.value > 0) {
            revert UnnecessaryNativeTokenReceived();
        }
        // check enough target token (if target token is native) has been sent for the trade
        if (_targetToken == NATIVE_TOKEN && msg.value < sourceAmount) {
            revert InsufficientNativeTokenSent();
        }
        _targetToken.safeTransferFrom(msg.sender, address(this), sourceAmount);
        // transfer the tokens to caller
        token.safeTransfer(msg.sender, targetAmount);

        // if no final target token is defined, transfer the target token to `transferAddress`
        if (Token.unwrap(_finalTargetToken) == address(0)) {
            _transferProceeds(_targetToken, sourceAmount);
        }

        // if remaining balance is below the min token sale amount, reset the auction
        if (_amountAvailableForTrading(token) < _minTokenSaleAmounts[token]) {
            _resetTrading(token, 0);
        }

        // if available target token trading amount is below the min target token sale amount, reset the target token auction
        if (
            Token.unwrap(_finalTargetToken) != address(0) &&
            _amountAvailableForTrading(_targetToken) <
            _minTokenSaleAmounts[_targetToken] / _minTokenSaleAmountMultiplier
        ) {
            _resetTradingTarget(0);
        }

        // if the target token is native, refund any excess native token to caller
        if (_targetToken == NATIVE_TOKEN && msg.value > sourceAmount) {
            payable(msg.sender).sendValue(msg.value - sourceAmount);
        }

        return sourceAmount;
    }

    function _sellTargetForFinalTarget(uint128 targetAmount, uint128 maxInput) private returns (uint128) {
        uint128 sourceAmount = expectedTradeInput(_targetToken, targetAmount);
        // revert if trade requires 0 finalTarget tokens
        if (sourceAmount == 0) {
            revert InvalidTrade();
        }
        // revert if trade requires more than maxInput
        if (sourceAmount > maxInput) {
            revert GreaterThanMaxInput();
        }
        // revert if unnecessary native token is received
        if (_finalTargetToken != NATIVE_TOKEN && msg.value > 0) {
            revert UnnecessaryNativeTokenReceived();
        }
        // check enough final target token (if final target token is native) has been sent for the trade
        if (_finalTargetToken == NATIVE_TOKEN && msg.value < sourceAmount) {
            revert InsufficientNativeTokenSent();
        }
        _finalTargetToken.safeTransferFrom(msg.sender, address(this), sourceAmount);
        // transfer the _targetToken to the user
        // safe due to nonReentrant modifier (forwards all available gas if native)
        _targetToken.unsafeTransfer(msg.sender, targetAmount);

        _transferProceeds(_finalTargetToken, sourceAmount);

        // if final target token is native, refund any excess native token to caller
        if (_finalTargetToken == NATIVE_TOKEN && msg.value > sourceAmount) {
            payable(msg.sender).sendValue(msg.value - sourceAmount);
        }

        // update the available target token sale amount
        _targetTokenSaleAmount.current -= targetAmount;

        // check if remaining target token sale amount is below the min target token sale amount
        if (_targetTokenSaleAmount.current < _minTokenSaleAmounts[_targetToken]) {
            // top up the target token sale amount
            _targetTokenSaleAmount.current = Math
                .min(_targetToken.balanceOf(address(this)), _targetTokenSaleAmount.initial)
                .toUint128();
            // reset the price to price * priceResetMultiplier and restart trading
            Price memory price = tokenPrice(_targetToken);
            price.sourceAmount *= _priceResetMultiplier;
            _initialPrice[_targetToken] = price;
            _tradingStartTimes[_targetToken] = uint32(block.timestamp);
            // slow down halflife to `targetTokenPriceDecayHalfLifeOnReset`
            _setTargetTokenPriceDecayHalfLife(_targetTokenPriceDecayHalfLifeOnReset);
            // emit price updated event
            emit PriceUpdated({ token: _targetToken, price: price });
        }

        return sourceAmount;
    }

    /**
     * @dev Set minimum token sale amount multiplier helper
     */
    function _setMinTokenSaleAmountMultiplier(uint32 newMinTokenSaleAmountMultiplier) private {
        uint32 prevMinTokenSaleAmountMultiplier = _minTokenSaleAmountMultiplier;

        // return if the minimum token sale amount multiplier is the same
        if (prevMinTokenSaleAmountMultiplier == newMinTokenSaleAmountMultiplier) {
            return;
        }

        _minTokenSaleAmountMultiplier = newMinTokenSaleAmountMultiplier;

        emit MinTokenSaleAmountMultiplierUpdated({
            prevMinTokenSaleAmountMultiplier: prevMinTokenSaleAmountMultiplier,
            newMinTokenSaleAmountMultiplier: newMinTokenSaleAmountMultiplier
        });
    }

    /**
     * @dev set price reset multiplier helper
     */
    function _setPriceResetMultiplier(uint32 newPriceResetMultiplier) private {
        uint32 prevPriceResetMultiplier = _priceResetMultiplier;

        // return if the price reset multiplier is the same
        if (prevPriceResetMultiplier == newPriceResetMultiplier) {
            return;
        }

        _priceResetMultiplier = newPriceResetMultiplier;

        emit PriceResetMultiplierUpdated({
            prevPriceResetMultiplier: prevPriceResetMultiplier,
            newPriceResetMultiplier: newPriceResetMultiplier
        });
    }

    /**
     * @dev set price decay half-life helper
     */
    function _setPriceDecayHalfLife(uint32 newPriceDecayHalfLife) private {
        uint32 prevPriceDecayHalfLife = _priceDecayHalfLife;

        // return if the price decay half-life is the same
        if (prevPriceDecayHalfLife == newPriceDecayHalfLife) {
            return;
        }

        _priceDecayHalfLife = newPriceDecayHalfLife;

        emit PriceDecayHalfLifeUpdated({
            prevPriceDecayHalfLife: prevPriceDecayHalfLife,
            newPriceDecayHalfLife: newPriceDecayHalfLife
        });
    }

    /**
     * @dev set target token price decay half-life helper
     */
    function _setTargetTokenPriceDecayHalfLife(uint32 newPriceDecayHalfLife) private {
        uint32 prevPriceDecayHalfLife = _targetTokenPriceDecayHalfLife;

        // return if the price decay half-life is the same
        if (prevPriceDecayHalfLife == newPriceDecayHalfLife) {
            return;
        }

        _targetTokenPriceDecayHalfLife = newPriceDecayHalfLife;

        emit TargetTokenPriceDecayHalfLifeUpdated({
            prevPriceDecayHalfLife: prevPriceDecayHalfLife,
            newPriceDecayHalfLife: newPriceDecayHalfLife
        });
    }

    /**
     * @dev set target token price decay half-life on price reset helper
     */
    function _setTargetTokenPriceDecayHalfLifeOnReset(uint32 newPriceDecayHalfLife) private {
        uint32 prevPriceDecayHalfLife = _targetTokenPriceDecayHalfLifeOnReset;

        // Return if the price decay half-life is the same.
        if (prevPriceDecayHalfLife == newPriceDecayHalfLife) {
            return;
        }

        _targetTokenPriceDecayHalfLifeOnReset = newPriceDecayHalfLife;

        emit TargetTokenPriceDecayHalfLifeOnResetUpdated({
            prevPriceDecayHalfLife: prevPriceDecayHalfLife,
            newPriceDecayHalfLife: newPriceDecayHalfLife
        });
    }

    /**
     * @dev set max target token sale amount helper
     */
    function _setMaxTargetTokenSaleAmount(uint128 newTargetTokenSaleAmount) private {
        uint128 prevTargetTokenSaleAmount = _targetTokenSaleAmount.initial;

        // return if the target token sale amount is the same
        if (prevTargetTokenSaleAmount == newTargetTokenSaleAmount) {
            return;
        }

        _targetTokenSaleAmount.initial = newTargetTokenSaleAmount;

        // check if the new max sale amount is below the current available target token sale amount
        if (newTargetTokenSaleAmount < _targetTokenSaleAmount.current) {
            _targetTokenSaleAmount.current = Math
                .min(_targetToken.balanceOf(address(this)), newTargetTokenSaleAmount)
                .toUint128();
        }

        emit MaxTargetTokenSaleAmountUpdated({
            prevTargetTokenSaleAmount: prevTargetTokenSaleAmount,
            newTargetTokenSaleAmount: newTargetTokenSaleAmount
        });
    }

    /**
     * @dev set min token sale amount helper
     */
    function _setMinTokenSaleAmount(Token token, uint128 newMinTokenSaleAmount) private {
        uint128 prevMinTokenSaleAmount = _minTokenSaleAmounts[token];

        // return if the min eth sale amount is the same
        if (prevMinTokenSaleAmount == newMinTokenSaleAmount) {
            return;
        }

        _minTokenSaleAmounts[token] = newMinTokenSaleAmount;

        emit MinTokenSaleAmountUpdated({
            token: token,
            prevMinTokenSaleAmount: prevMinTokenSaleAmount,
            newMinTokenSaleAmount: newMinTokenSaleAmount
        });
    }

    function _setRewardsPPM(uint32 newRewardsPPM) private {
        uint32 prevRewardsPPM = _rewardsPPM;

        // return if the rewards PPM is the same
        if (prevRewardsPPM == newRewardsPPM) {
            return;
        }

        _rewardsPPM = newRewardsPPM;

        emit RewardsUpdated({ prevRewardsPPM: prevRewardsPPM, newRewardsPPM: newRewardsPPM });
    }

    function _setPairDisabled(Token token, bool disabled) private {
        bool prevPairStatus = _disabledPairs[token];

        // return if the pair status is the same
        if (prevPairStatus == disabled) {
            return;
        }

        _disabledPairs[token] = disabled;

        emit PairDisabledStatusUpdated(token, prevPairStatus, disabled);
    }

    function _setTransferAddress(address newTransferAddress) private {
        address prevTransferAddress = _transferAddress;

        // return if the transfer address is the same
        if (prevTransferAddress == newTransferAddress) {
            return;
        }

        _transferAddress = payable(newTransferAddress);

        emit TransferAddressUpdated({
            prevTransferAddress: prevTransferAddress,
            newTransferAddress: newTransferAddress
        });
    }

    /**
     * @dev returns true if the auction price is below or equal to the minimum possible price
     * @dev check if timeElapsed / priceDecayHalfLife >= 128
     */
    function _auctionPriceIsBelowMinimum(Token token) private view returns (bool) {
        // cache trading start time to save gas
        uint32 tradingStartTime = _tradingStartTimes[token];
        // trading hasn't been enabled, return false
        if (tradingStartTime == 0) {
            return false;
        }
        // get time elapsed since trading was enabled
        uint32 timeElapsed = uint32(block.timestamp) - tradingStartTime;
        // get the halflife for the token
        uint32 currentPriceDecayHalfLife = token == _targetToken ? _targetTokenPriceDecayHalfLife : _priceDecayHalfLife;
        // check if the maximum amount of halflifes have been reached
        return timeElapsed / currentPriceDecayHalfLife >= 128;
    }

    /**
     * @dev returns the token amount available for trading
     */
    function _amountAvailableForTrading(Token token) private view returns (uint128) {
        if (token == _targetToken) {
            return _targetTokenSaleAmount.current;
        } else {
            return token.balanceOf(address(this)).toUint128();
        }
    }

    /**
     * @dev validate token helper
     */
    function _validToken(Token token) private view {
        // validate trading is enabled for token
        if (!_tradingEnabled(token)) {
            revert TradingDisabled();
        }
        // validate pair isn't disabled
        if (_disabledPairs[token]) {
            revert PairDisabled();
        }
    }

    function _validateTokens(Token[] calldata tokens) private pure {
        uint256 len = tokens.length;
        if (len == 0) {
            revert InvalidTokenLength();
        }
        for (uint256 i = 0; i < len; i = uncheckedInc(i)) {
            Token token = tokens[i];
            // revert for invalid token address
            if (token == Token.wrap(address(0))) {
                revert InvalidToken();
            }
            // validate token has no duplicates
            for (uint256 j = uncheckedInc(i); j < len; j = uncheckedInc(j)) {
                if (token == tokens[j]) {
                    revert DuplicateToken();
                }
            }
        }
    }

    /**
     * @dev validate token helper
     */
    function _validPrice(Price memory price) private pure {
        if (price.sourceAmount == 0 || price.targetAmount == 0) {
            revert InvalidPrice();
        }
    }

    /**
     * @dev return true if trading is enabled for token
     */
    function _tradingEnabled(Token token) private view returns (bool) {
        return _tradingStartTimes[token] != 0;
    }

    /**
     * @dev allocates the rewards to caller
     */
    function _allocateRewards(address sender, Token[] memory tokens, uint256[] memory rewardAmounts) private {
        uint256 len = tokens.length;
        for (uint256 i = 0; i < len; i = uncheckedInc(i)) {
            Token token = tokens[i];
            uint256 rewardAmount = rewardAmounts[i];
            // transfer the rewards to caller
            // safe due to nonReentrant modifier (forwards all available gas in case of ETH)
            token.unsafeTransfer(sender, rewardAmount);
        }
    }

    /**
     * @dev helper function to reset the auction to the initial price
     */
    function _resetAuction(Token token) private returns (Price memory) {
        Price memory price = Price({
            sourceAmount: INITIAL_PRICE_SOURCE_AMOUNT,
            targetAmount: INITIAL_PRICE_TARGET_AMOUNT
        });
        _tradingStartTimes[token] = uint32(block.timestamp);
        _initialPrice[token] = price;
        return price;
    }

    function _transferProceeds(Token token, uint256 amount) private {
        // increment totalCollected amount
        _totalCollected += amount;
        // if transfer address is 0, proceeds stay in the vortex
        if (_transferAddress == address(0)) {
            return;
        }
        // safe due to nonReentrant modifier (forwards all available gas in case of ETH)
        token.unsafeTransfer(_transferAddress, amount);
    }

    function uncheckedInc(uint256 i) private pure returns (uint256 j) {
        unchecked {
            j = i + 1;
        }
    }
}<|MERGE_RESOLUTION|>--- conflicted
+++ resolved
@@ -45,14 +45,11 @@
     ICarbonController private immutable _carbonController;
     IVault private immutable _vault;
 
-<<<<<<< HEAD
     address payable private _tank;
 
     // address for token collection - collects all swapped target/final target tokens
     address payable private immutable _transferAddress;
 
-=======
->>>>>>> 203571a5
     // first token for swapping
     Token private immutable _targetToken;
     // second (optional) token for swapping
