--- conflicted
+++ resolved
@@ -124,13 +124,8 @@
     "typescript": "^5.1.3"
   },
   "resolutions": {
-<<<<<<< HEAD
-    "@tenderly/hardhat-tenderly/@nomiclabs/hardhat-ethers": "npm:hardhat-deploy-ethers",
+    "@tenderly/hardhat-tenderly/@nomiclabs/hardhat-ethers": "npm:hardhat-deploy-ethers@0.3.0-beta.13",
     "solhint/@solidity-parser/parser": "0.16",
     "solidity-coverage/@solidity-parser/parser": "0.16"
-=======
-    "@tenderly/hardhat-tenderly/@nomiclabs/hardhat-ethers": "npm:hardhat-deploy-ethers@0.3.0-beta.13",
-    "solhint/@solidity-parser/parser": "0.16"
->>>>>>> d36b703e
   }
 }